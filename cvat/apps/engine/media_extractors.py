import os
import tempfile
import shutil
import zipfile
from io import BytesIO
import itertools

import av
import av.datasets
import numpy as np
from ffmpy import FFmpeg
from pyunpack import Archive
from PIL import Image
import mimetypes

from cvat.apps.engine.log import slogger

_SCRIPT_DIR = os.path.realpath(os.path.dirname(__file__))
MEDIA_MIMETYPES_FILES = [
    os.path.join(_SCRIPT_DIR, "media.mimetypes"),
]
mimetypes.init(files=MEDIA_MIMETYPES_FILES)

def get_mime(name):
    for type_name, type_def in MEDIA_TYPES.items():
        if type_def['has_mime_type'](name):
            return type_name

    return 'unknown'

class IMediaExtractor:
    def __init__(self, source_path, step, start, stop):
        self._source_path = sorted(source_path)
        self._step = step
        self._start = start
        self._stop = stop

    @staticmethod
    def create_tmp_dir():
        return tempfile.mkdtemp(prefix='cvat-', suffix='.data')

    @staticmethod
    def delete_tmp_dir(tmp_dir):
        if tmp_dir:
            shutil.rmtree(tmp_dir)

#Note step, start, stop have no affect
class ImageListExtractor(IMediaExtractor):
    def __init__(self, source_path, step=1, start=0, stop=0):
        if not source_path:
            raise Exception('No image found')
        super().__init__(
            source_path=source_path,
            step=1,
            start=0,
            stop=0,
        )

    def __iter__(self):
        return iter(self._source_path)

    def __getitem__(self, k):
        return self._source_path[k]

    def compress_image(self, image_path, quality):
        image = Image.open(image_path)
        # Ensure image data fits into 8bit per pixel before RGB conversion as PIL clips values on conversion
        if image.mode == "I":
            # Image mode is 32bit integer pixels.
            # Autoscale pixels by factor 2**8 / im_data.max() to fit into 8bit
            im_data = np.array(image)
            im_data = im_data * (2**8 / im_data.max())
            image = Image.fromarray(im_data.astype(np.int32))
        converted_image = image.convert('RGB')
        image.close()
        buf = BytesIO()
        converted_image.save(buf, format='JPEG', quality=quality, optimize=True)
        buf.seek(0)
        width, height = converted_image.size
        converted_image.close()
        return width, height, buf

    def save_as_chunks(self, chunk_size, compressed_chunk_path, original_chunk_path, progress_callback=None, quality=100):
        counter = 0
        image_sizes = []
        total_length = len(self._source_path)
        for i in range(0, total_length, chunk_size):
            chunk_data = self._source_path[i:i + chunk_size]
            compressed_chunk = compressed_chunk_path(counter)
            with zipfile.ZipFile(compressed_chunk, 'x') as zip_chunk:
                for idx, image_file in enumerate(chunk_data):
                    w, h, image_buf = self.compress_image(image_file, quality)
                    image_sizes.append((w, h))
                    arcname = '{:06d}.jpeg'.format(idx)
                    zip_chunk.writestr(arcname, image_buf.getvalue())

            original_chunk = original_chunk_path(counter)
            with zipfile.ZipFile(original_chunk, 'x') as zip_chunk:
                for idx, image_file in enumerate(chunk_data):
                    zip_chunk.write(filename=image_file, arcname=os.path.basename(image_file))

            counter += 1
            if progress_callback:
                progress_callback(i / total_length)
        meta = [{'name': name, 'size': size} for name, size in zip(self.get_image_names(), image_sizes)]
        return meta, total_length

    def save_preview(self, preview_path):
        shutil.copyfile(self._source_path[0], preview_path)

    def get_image_names(self):
        return self._source_path

#Note step, start, stop have no affect
class DirectoryExtractor(ImageListExtractor):
    def __init__(self, source_path, step=1, start=0, stop=0):
        image_paths = []
        for source in source_path:
            for root, _, files in os.walk(source):
                paths = [os.path.join(root, f) for f in files]
                paths = filter(lambda x: get_mime(x) == 'image', paths)
                image_paths.extend(paths)
        super().__init__(
            source_path=image_paths,
            step=1,
            start=0,
            stop=0,
        )

#Note step, start, stop have no affect
class ArchiveExtractor(DirectoryExtractor):
    def __init__(self, source_path, step=1, start=0, stop=0):
        self._tmp_dir = self.create_tmp_dir()
        self._archive_source = source_path[0]
        Archive(self._archive_source).extractall(self._tmp_dir)
        super().__init__(
            source_path=[self._tmp_dir],
            step=1,
            start=0,
            stop=0,
        )

    def __del__(self):
        self.delete_tmp_dir(self._tmp_dir)

    def get_image_names(self):
        return  [os.path.join(os.path.dirname(self._archive_source), os.path.relpath(p, self._tmp_dir)) for p in super().get_image_names()]

#Note step, start, stop have no affect
class PDFExtractor(DirectoryExtractor):
    def __init__(self, source_path, step=1, start=0, stop=0):
        if not source_path:
            raise Exception('No PDF found')

        from pdf2image import convert_from_path
        self._pdf_source = source_path[0]
        self._tmp_dir = self.create_tmp_dir()
        file_ = convert_from_path(self._pdf_source)
        basename = os.path.splitext(os.path.basename(self._pdf_source))[0]
        for page_num, page in enumerate(file_):
            output = os.path.join(self._tmp_dir, '{}{:09d}.jpeg'.format(basename, page_num))
            page.save(output, 'JPEG')

        super().__init__(
            source_path=[self._tmp_dir],
            step=1,
            start=0,
            stop=0,
        )

    def __del__(self):
        self.delete_tmp_dir(self._tmp_dir)

    def get_image_names(self):
        return  [os.path.join(os.path.dirname(self._pdf_source), os.path.relpath(p, self._tmp_dir)) for p in super().get_image_names()]

class VideoExtractor(IMediaExtractor):
    def __init__(self, source_path, step=1, start=0, stop=0):
        self._tmp_dir = self.create_tmp_dir()
        self._imagename_pattern = {
            'cmd': '%09d.tiff',
            'py': '{:09d}.tiff'
        }
        self._output_fps = 25
        self._tmp_dir = self.create_tmp_dir()

        super().__init__(
            source_path=source_path,
            step=step,
            start=start,
            stop=stop,
        )

    def __del__(self):
        self.delete_tmp_dir(self._tmp_dir)

    def _get_av_container(self):
        container = av.open(av.datasets.curated(self._source_path[0]))
        return container

    def save_as_chunks(self, chunk_size, compressed_chunk_path, original_chunk_path, progress_callback=None, quality=100):
        if not self._source_path:
            raise Exception('No data to compress')
<<<<<<< HEAD

        # # translate inversed range 1:100 to 2:32
        translated_quality = 101 - quality
        translated_quality = round((((translated_quality - 1) * (31 - 2)) / (100 - 1)) + 2)

        container = self._get_av_container()
        container.streams.video[0].thread_type = 'AUTO'

        def decode_frames(container):
            for packet in container.demux():
                for frame in packet.decode():
                    yield frame

        def generate_chunks(container, count):
            it = itertools.islice(decode_frames(container), self._start, self._stop if self._stop else None)
            frames = list(itertools.islice(it, 0, count * self._step, self._step))
            while frames:
                yield frames
                frames = list(itertools.islice(it, 0, count * self._step, self._step))

        frame_count = 0
        for chunk_idx, frames in enumerate(generate_chunks(container, chunk_size)):
            for f in os.listdir(self._tmp_dir):
                os.remove(os.path.join(self._tmp_dir, f))
            for frame in frames:
                frame.to_image().save(os.path.join(self._tmp_dir,  self._imagename_pattern['py'].format(frame.index)), compression='raw')
                frame_count += 1

            start_frame = self._start + chunk_idx * chunk_size
            input_images = os.path.join(self._tmp_dir, self._imagename_pattern['cmd'])
            input_options = '-f image2 -framerate {} -start_number {}'.format(self._output_fps, start_frame)
            output_chunk = compressed_chunk_path(chunk_idx)
            output_options = '-vframes {} -codec:v mpeg1video -q:v {} '.format(chunk_size, translated_quality)
=======
        for i in range(math.ceil(len(self._source_path) / chunk_size)):
            start_frame = i * chunk_size
            input_images = os.path.join(self._tmp_dir, self._imagename_pattern)
            input_options = '-f image2 -framerate 25 -start_number {}'.format(start_frame)
            output_chunk = task.get_chunk_path(i)
            self.prepare_dirs(output_chunk)
            output_options = '-vframes {} -f mpegts -c:a none -codec:v mpeg1video -bf 0 -b:v 800k'.format(chunk_size)
>>>>>>> f8798281

            ff = FFmpeg(
                inputs  = {input_images: input_options},
                outputs = {output_chunk: output_options},
            )
            ff.run()

            output_chunk = original_chunk_path(chunk_idx)
            output_options = '-vframes {} -codec:v mpeg1video -q:v {}'.format(chunk_size, 0)
            ff = FFmpeg(
                inputs  = {input_images: input_options},
                outputs = {output_chunk: output_options},
            )
            ff.run()
            if progress_callback and container.streams.video[0].frames:
                progress_callback(chunk_idx * chunk_size / container.streams.video[0].frames)

        return [{'name': self._source_path[0], 'size': (frame.width, frame.height)}], frame_count

    def save_preview(self, preview_path):
        frame_decoder = self._get_av_container().decode()
        preview = next(frame_decoder)
        preview.to_image().save(preview_path)

def _is_archive(path):
    mime = mimetypes.guess_type(path)
    mime_type = mime[0]
    encoding = mime[1]
    supportedArchives = ['application/zip', 'application/x-rar-compressed',
        'application/x-tar', 'application/x-7z-compressed', 'application/x-cpio',
        'gzip', 'bzip2']
    return mime_type in supportedArchives or encoding in supportedArchives

def _is_video(path):
    mime = mimetypes.guess_type(path)
    return mime[0] is not None and mime[0].startswith('video')

def _is_image(path):
    mime = mimetypes.guess_type(path)
    # Exclude vector graphic images because Pillow cannot work with them
    return mime[0] is not None and mime[0].startswith('image') and \
        not mime[0].startswith('image/svg')

def _is_dir(path):
    return os.path.isdir(path)

def _is_pdf(path):
    mime = mimetypes.guess_type(path)
    return mime[0] == 'application/pdf'

# 'has_mime_type': function receives 1 argument - path to file.
#                  Should return True if file has specified media type.
# 'extractor': class that extracts images from specified media.
# 'mode': 'annotation' or 'interpolation' - mode of task that should be created.
# 'unique': True or False - describes how the type can be combined with other.
#           True - only one item of this type and no other is allowed
#           False - this media types can be combined with other which have unique == False

MEDIA_TYPES = {
    'image': {
        'has_mime_type': _is_image,
        'extractor': ImageListExtractor,
        'mode': 'annotation',
        'unique': False,
    },
    'video': {
        'has_mime_type': _is_video,
        'extractor': VideoExtractor,
        'mode': 'interpolation',
        'unique': True,
    },
    'archive': {
        'has_mime_type': _is_archive,
        'extractor': ArchiveExtractor,
        'mode': 'annotation',
        'unique': True,
    },
    'directory': {
        'has_mime_type': _is_dir,
        'extractor': DirectoryExtractor,
        'mode': 'annotation',
        'unique': False,
    },
    'pdf': {
        'has_mime_type': _is_pdf,
        'extractor': PDFExtractor,
        'mode': 'annotation',
        'unique': True,
    },
}<|MERGE_RESOLUTION|>--- conflicted
+++ resolved
@@ -201,11 +201,10 @@
     def save_as_chunks(self, chunk_size, compressed_chunk_path, original_chunk_path, progress_callback=None, quality=100):
         if not self._source_path:
             raise Exception('No data to compress')
-<<<<<<< HEAD
-
-        # # translate inversed range 1:100 to 2:32
-        translated_quality = 101 - quality
-        translated_quality = round((((translated_quality - 1) * (31 - 2)) / (100 - 1)) + 2)
+
+        # # translate inversed range 1:95 to 2:32
+        translated_quality = 96 - quality
+        translated_quality = round((((translated_quality - 1) * (31 - 2)) / (95 - 1)) + 2)
 
         container = self._get_av_container()
         container.streams.video[0].thread_type = 'AUTO'
@@ -234,16 +233,7 @@
             input_images = os.path.join(self._tmp_dir, self._imagename_pattern['cmd'])
             input_options = '-f image2 -framerate {} -start_number {}'.format(self._output_fps, start_frame)
             output_chunk = compressed_chunk_path(chunk_idx)
-            output_options = '-vframes {} -codec:v mpeg1video -q:v {} '.format(chunk_size, translated_quality)
-=======
-        for i in range(math.ceil(len(self._source_path) / chunk_size)):
-            start_frame = i * chunk_size
-            input_images = os.path.join(self._tmp_dir, self._imagename_pattern)
-            input_options = '-f image2 -framerate 25 -start_number {}'.format(start_frame)
-            output_chunk = task.get_chunk_path(i)
-            self.prepare_dirs(output_chunk)
             output_options = '-vframes {} -f mpegts -c:a none -codec:v mpeg1video -bf 0 -b:v 800k'.format(chunk_size)
->>>>>>> f8798281
 
             ff = FFmpeg(
                 inputs  = {input_images: input_options},
@@ -252,7 +242,7 @@
             ff.run()
 
             output_chunk = original_chunk_path(chunk_idx)
-            output_options = '-vframes {} -codec:v mpeg1video -q:v {}'.format(chunk_size, 0)
+            output_options = '-vframes {} -f mpegts -c:a none -codec:v mpeg1video -bf 0 -q:v {}'.format(chunk_size, 0)
             ff = FFmpeg(
                 inputs  = {input_images: input_options},
                 outputs = {output_chunk: output_options},
